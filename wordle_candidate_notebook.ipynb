--- conflicted
+++ resolved
@@ -2,11 +2,7 @@
  "cells": [
   {
    "cell_type": "code",
-<<<<<<< HEAD
-   "execution_count": 2,
-=======
    "execution_count": 1,
->>>>>>> debb79cd
    "metadata": {},
    "outputs": [],
    "source": [
@@ -15,17 +11,12 @@
     "\n",
     "import wordle_candidates as wc, wordle_tests as wt, pandas as pd\n",
     "from itertools import combinations, product\n",
-    "import importlib\n",
-    "\n",
-    "# Load word_list from word_list.csv\n",
-    "word_list = pd.read_csv('word_list.csv')   "
-   ]
-  },
-  {
-   "cell_type": "code",
-   "execution_count": 3,
-<<<<<<< HEAD
-=======
+    "import importlib"
+   ]
+  },
+  {
+   "cell_type": "code",
+   "execution_count": 2,
    "metadata": {},
    "outputs": [],
    "source": [
@@ -35,8 +26,7 @@
   },
   {
    "cell_type": "code",
-   "execution_count": 12,
->>>>>>> debb79cd
+   "execution_count": 11,
    "metadata": {},
    "outputs": [
     {
@@ -65,26 +55,9 @@
   },
   {
    "cell_type": "code",
-<<<<<<< HEAD
-   "execution_count": 4,
-   "metadata": {},
-   "outputs": [
-    {
-     "data": {
-      "text/plain": [
-       "<module 'wordle_tests' from 'c:\\\\Users\\\\jonba\\\\OneDrive\\\\Documents\\\\projects\\\\wordle\\\\WordlePy\\\\wordle_tests.py'>"
-      ]
-     },
-     "execution_count": 4,
-     "metadata": {},
-     "output_type": "execute_result"
-    }
-   ],
-=======
-   "execution_count": null,
-   "metadata": {},
-   "outputs": [],
->>>>>>> debb79cd
+   "execution_count": null,
+   "metadata": {},
+   "outputs": [],
    "source": [
     "importlib.reload(wc)\n",
     "importlib.reload(wt)"
@@ -92,23 +65,15 @@
   },
   {
    "cell_type": "code",
-<<<<<<< HEAD
-   "execution_count": 22,
-=======
-   "execution_count": 11,
->>>>>>> debb79cd
-   "metadata": {},
-   "outputs": [
-    {
-     "name": "stdout",
-     "output_type": "stream",
-     "text": [
-<<<<<<< HEAD
-      "3\n"
-=======
-      "DIS\n",
-      "2\n"
->>>>>>> debb79cd
+   "execution_count": 10,
+   "metadata": {},
+   "outputs": [
+    {
+     "name": "stdout",
+     "output_type": "stream",
+     "text": [
+      "EPR\n",
+      "1\n"
      ]
     },
     {
@@ -137,47 +102,19 @@
        "  </thead>\n",
        "  <tbody>\n",
        "    <tr>\n",
-<<<<<<< HEAD
-       "      <th>1378</th>\n",
-       "      <td>BOWER</td>\n",
-       "    </tr>\n",
-       "    <tr>\n",
-       "      <th>8501</th>\n",
-       "      <td>POWER</td>\n",
-       "    </tr>\n",
-       "    <tr>\n",
-       "      <th>9359</th>\n",
-       "      <td>ROWER</td>\n",
-=======
-       "      <th>9695</th>\n",
-       "      <td>SCUDI</td>\n",
-       "    </tr>\n",
-       "    <tr>\n",
-       "      <th>10645</th>\n",
-       "      <td>SQUID</td>\n",
->>>>>>> debb79cd
+       "      <th>2396</th>\n",
+       "      <td>CREPE</td>\n",
        "    </tr>\n",
        "  </tbody>\n",
        "</table>\n",
        "</div>"
       ],
       "text/plain": [
-<<<<<<< HEAD
        "       WORD\n",
-       "1378  BOWER\n",
-       "8501  POWER\n",
-       "9359  ROWER"
+       "2396  CREPE"
       ]
      },
-     "execution_count": 22,
-=======
-       "        WORD\n",
-       "9695   SCUDI\n",
-       "10645  SQUID"
-      ]
-     },
-     "execution_count": 11,
->>>>>>> debb79cd
+     "execution_count": 10,
      "metadata": {},
      "output_type": "execute_result"
     }
@@ -191,37 +128,24 @@
   },
   {
    "cell_type": "code",
-<<<<<<< HEAD
-   "execution_count": 24,
-=======
-   "execution_count": 9,
->>>>>>> debb79cd
-   "metadata": {},
-   "outputs": [
-    {
-     "name": "stdout",
-     "output_type": "stream",
-     "text": [
-<<<<<<< HEAD
-      "PB\n",
-      "1\n"
-=======
-      "HMLOS\n",
-      "9\n"
->>>>>>> debb79cd
-     ]
-    }
-   ],
-   "source": [
-    "\n",
-    "restrict_to_candidates = False\n",
+   "execution_count": 8,
+   "metadata": {},
+   "outputs": [
+    {
+     "name": "stdout",
+     "output_type": "stream",
+     "text": [
+      "YPK\n",
+      "24\n"
+     ]
+    }
+   ],
+   "source": [
+    "\n",
+    "restrict_to_candidates = True\n",
     "all_letters = wc.letters_in_candidates(candidates,inputs)\n",
     "all_letters_string = ''.join(all_letters)\n",
-<<<<<<< HEAD
-    "combo_n = 2\n",
-=======
-    "combo_n = 5\n",
->>>>>>> debb79cd
+    "combo_n = 3\n",
     "combos = wt.get_n_letter_combinations(all_letters_string,combo_n)\n",
     "\n",
     "\n",
@@ -237,68 +161,17 @@
   },
   {
    "cell_type": "code",
-<<<<<<< HEAD
-   "execution_count": 25,
-=======
-   "execution_count": 10,
->>>>>>> debb79cd
-   "metadata": {},
-   "outputs": [
-    {
-     "name": "stdout",
-     "output_type": "stream",
-     "text": [
-      "\n",
-      "Words from whole list:\n",
-<<<<<<< HEAD
-      "        WORD  new_letters\n",
-      "820    BAPUS            5\n",
-      "843    BARPS            5\n",
-      "925    BECAP            5\n",
-      "1103   BIPED            5\n",
-      "1047   BICEP            5\n",
-      "989    BEPAT            5\n",
-      "8625   PUBIS            5\n",
-      "8989   REBOP            5\n",
-      "8623   PUBES            5\n",
-      "1104   BIPOD            5\n",
-      "1176   BLIMP            5\n",
-      "1184   BLIPS            5\n",
-      "1249   BOEPS            5\n",
-      "1225   BLYPE            5\n",
-      "1603   BURPS            5\n",
-      "1561   BUMPY            5\n",
-      "1559   BUMPH            5\n",
-      "1560   BUMPS            5\n",
-      "8355   PLUMB            5\n",
-      "8327   PLEBS            5\n",
-      "8193   PIBAL            5\n",
-      "8066   PEBAS            5\n",
-      "11948  UPBOW            5\n",
-      "11949  UPBYE            5\n",
-      "8622   PUBCO            5\n",
-      "8624   PUBIC            5\n",
-      "8575   PROBE            5\n",
-      "8411   POMBE            5\n",
-      "8576   PROBS            5\n",
-      "10     ABAMP            4\n",
-      "938    BEEPS            4\n",
-      "924    BEBOP            4\n",
-      "1167   BLEEP            4\n",
-      "1201   BLOOP            4\n",
-      "1585   BUPPY            4\n",
-      "1324   BOPPY            4\n",
-      "8368   POBOY            4\n",
-      "8326   PLEBE            4\n",
-=======
-      "       WORD  new_letters\n",
-      "5109  HOLMS            5\n",
->>>>>>> debb79cd
+   "execution_count": 9,
+   "metadata": {},
+   "outputs": [
+    {
+     "name": "stdout",
+     "output_type": "stream",
+     "text": [
       "\n",
       "Words from candidates:\n",
-      "Empty DataFrame\n",
-      "Columns: [WORD, new_letters]\n",
-      "Index: []\n"
+      "       WORD  new_letters\n",
+      "8136  PERKY            5\n"
      ]
     }
    ],
